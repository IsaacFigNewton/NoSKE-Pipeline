# SMIED
<<<<<<< HEAD
#### SMIED is a pipeline for Semantic Metagraph-based Information Extraction and Decomposition.
---

## Quick Start
1. Install a SpaCy pipeline using one of the following commands:
=======
#### A pipeline for (soon) hypergraph-based, non-stochastic knowledge extraction from text.
---

## Installation
1. Run `git clone https://github.com/IsaacFigNewton/NoSKE.git` to clone the repo from GitHub.
2. Do `cd NoSKE` to navigate into the repo directory.
3. Run `pip install .` to install smied.
4. Install a SpaCy pipeline using one of the following commands:
>>>>>>> afbe1f36
    - `python -m spacy download en_core_web_sm`
    - `python -m spacy download en_core_web_md`
    - `python -m spacy download en_core_web_lg`
2. Run `pip install git+https://github.com/IsaacFigNewton/SMIED.git` to install SMIED from the repo's main branch.
3. Try running the full pipeline on a piece of text with the following snippet:
```python
    import spacy
    from smied import SemanticMetagraph
    
    nlp = spacy.load('en_core_web_sm')
    text = "The quick brown fox jumps over the lazy dog."
    doc = nlp(text)
    
    G = SemanticMetagraph(doc)
    
    G.plot()
```
---

## Testing
<<<<<<< HEAD
Note: If modifying parts of the package, you may want to install noske with `pip install -e git+https://github.com/IsaacFigNewton/SMIED.git` in lieu of step 2 above.

### Unittest Framework
Open and run `tests.py` in the SDE of your choice.

### Pytest Framework
1. SMIED should have installed the pytest package as one of its dependencies, but if it didn't, you can do so manually with `pip install pytest`
2. Run `python -m pytest` to run all the unit tests.
=======
Note: If modifying parts of the package, you may want to install smied with `pip install -e .` in lieu of step 3 above.
1. Navigate to the `tests` directory.
2. Open and run `tests.py` in the SDE of your choice.
>>>>>>> afbe1f36
---<|MERGE_RESOLUTION|>--- conflicted
+++ resolved
@@ -1,20 +1,9 @@
 # SMIED
-<<<<<<< HEAD
 #### SMIED is a pipeline for Semantic Metagraph-based Information Extraction and Decomposition.
 ---
 
 ## Quick Start
 1. Install a SpaCy pipeline using one of the following commands:
-=======
-#### A pipeline for (soon) hypergraph-based, non-stochastic knowledge extraction from text.
----
-
-## Installation
-1. Run `git clone https://github.com/IsaacFigNewton/NoSKE.git` to clone the repo from GitHub.
-2. Do `cd NoSKE` to navigate into the repo directory.
-3. Run `pip install .` to install smied.
-4. Install a SpaCy pipeline using one of the following commands:
->>>>>>> afbe1f36
     - `python -m spacy download en_core_web_sm`
     - `python -m spacy download en_core_web_md`
     - `python -m spacy download en_core_web_lg`
@@ -35,8 +24,7 @@
 ---
 
 ## Testing
-<<<<<<< HEAD
-Note: If modifying parts of the package, you may want to install noske with `pip install -e git+https://github.com/IsaacFigNewton/SMIED.git` in lieu of step 2 above.
+Note: If modifying parts of the package, you may want to install smied with `pip install -e git+https://github.com/IsaacFigNewton/SMIED.git` in lieu of step 2 above.
 
 ### Unittest Framework
 Open and run `tests.py` in the SDE of your choice.
@@ -44,9 +32,4 @@
 ### Pytest Framework
 1. SMIED should have installed the pytest package as one of its dependencies, but if it didn't, you can do so manually with `pip install pytest`
 2. Run `python -m pytest` to run all the unit tests.
-=======
-Note: If modifying parts of the package, you may want to install smied with `pip install -e .` in lieu of step 3 above.
-1. Navigate to the `tests` directory.
-2. Open and run `tests.py` in the SDE of your choice.
->>>>>>> afbe1f36
 ---